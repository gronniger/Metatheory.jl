--- conflicted
+++ resolved
@@ -9,37 +9,6 @@
 
 
 @timev begin
-<<<<<<< HEAD
-   @testset "All Tests" begin
-      @testset "EGraphs Basics" begin include("test_egraphs.jl") end
-      @testset "EMatch" begin include("test_ematch.jl") end
-      @testset "EMatch Assertions" begin include("test_ematch_assertions.jl") end
-      @testset "EGraph Analysis" begin include("test_analysis.jl") end
-      @testset "EGraph Extraction" begin include("test_extraction.jl") end
-      @testset "EGraphs Dynamic Rules" begin include("test_dynamic_ematch.jl") end
-      @testset "Mu Puzzle" begin include("test_mu.jl") end
-      @testset "Boson" begin include("test_boson.jl") end
-      @testset "While Interpreter" begin include("test_while_interpreter.jl") end
-      @testset "Classical Rewriting" begin include("test_reductions.jl") end
-      @testset "Taylor Series" begin include("test_taylor.jl") end
-      @testset "While Superinterpreter" begin include("test_while_superinterpreter.jl") end
-      @testset "EGraphs Inequalities" begin include("test_inequality.jl") end
-      @testset "PatEquiv" begin include("test_patequiv.jl") end
-      @testset "Custom Types" begin include("test_custom_types.jl") end
-      # @testset "EGraphs Multipattern" begin include("test_multipat.jl") end
-      # @testset "PatAllTerm" begin include("test_patallterm.jl") end
-      # use cases
-      @testset "Fibonacci" begin include("fib/test_fibonacci.jl") end
-      @testset "Calculational Logic" begin include("logic/test_calculational_logic.jl") end
-      @testset "PROP Logic" begin include("logic/test_logic.jl") end
-      @testset "CAS Infer" begin include("cas/test_infer.jl") end
-      # @testset "CAS" begin include("cas/test_cas.jl") end
-      @testset "Categories" begin include("category/test_cat.jl") end
-      @testset "Knuth Bendix Alternative Hurwitz Groups" begin include("group/test_kb_benchmark.jl") end
-      # @testset "Proofs" begin include("proof/test_proof.jl") end
-      # TODO n-ary splatvar
-   end
-=======
    @testset "All Tests" begin 
       @safetestset "EGraphs Basics" begin include("test_egraphs.jl") end
       @safetestset "EMatch" begin include("test_ematch.jl") end
@@ -70,7 +39,6 @@
       # TODO n-ary splatvar
    end
 end
->>>>>>> f0375b91
    
 # exported consistency test
 for m ∈ [Metatheory, Metatheory.Util, Metatheory.EGraphs, Metatheory.EGraphs.Schedulers]
