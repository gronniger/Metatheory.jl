--- conflicted
+++ resolved
@@ -1,20 +1,11 @@
 using Catlab
 using Catlab.Theories
 using Catlab.Syntax
+using Metatheory, Metatheory.EGraphs
 
-using Metatheory, Metatheory.EGraphs
-@metatheory_init ()
+# ============================================================
 
-<<<<<<< HEAD
-# WE HAVE TO REDEFINE THE SYNTAX TO AVOID ASSOCIATIVITY AND N-ARY FUNCTIONS
-import Catlab.Theories: id, compose, otimes, ⋅, braid, σ, ⊗, Ob, Hom
-@syntax SMC{ObExpr,HomExpr} SymmetricMonoidalCategory begin
-end
-
-
-=======
 # GATExpr => normal Expr in MT
->>>>>>> c22b030d
 function gat_to_expr(ex::ObExpr{:generator})
     @assert length(ex.args) == 1
     return ex.args[1]
@@ -34,32 +25,10 @@
     return Expr(:call, :~, f, type_ex)
 end
 
-<<<<<<< HEAD
-A, B, C, D = Ob(SMC, :A, :B, :C, :D)
-X, Y, Z = Ob(SMC, :X, :Y, :Z)
 
-f = Hom(:f, A, B)
-g = Hom(:g, B, C)
-h = Hom(:h, C, D)
+const Code = Union{Symbol, Expr}
 
-gat_to_expr(x) = x
-
-gat_to_expr(id(Z)) == :(id(Z)~(Z→Z)) 
-
-gat_to_expr(id(Z) ⋅ f)
-
-gat_to_expr(id(A ⊗ B))
-
-gat_to_expr(id(A) ⊗ id(B))
-
-gat_to_expr(compose(compose(f, g), h))
-
-gat_to_expr(f)
-
-=======
-const Code = Union{Symbol, Expr}
->>>>>>> c22b030d
-
+# ============================================================
 
 # infer type of morphisms and objects
 # a morphism f: A → B will be typed as f ~ Hom(A, B)
@@ -90,6 +59,14 @@
 end
 
 function is_context_match(t, head, args)
+    # t isa TermConstructor
+    println(repeat("=", 30))
+    println("is_context_match")
+    @show t 
+    @show head
+    @show args
+    println(repeat("=", 30))
+    
     t.name !== head && return false
     n = length(t.params)
     n != length(args) && return false
@@ -145,7 +122,7 @@
 
 
 function tag_expr(x::Expr, axiom, theory)
-    t = get_concrete_type_expr(theory, x, axiom)
+    t = get_concrete_type_expr(theory, x, axiom.context)
     start = x.head == :call ? 2 : 1 
 
     nargs = Any[tag_expr(y, axiom, theory) for y in x.args[start:end]]
@@ -161,31 +138,15 @@
 end
 
 function tag_expr(x::Symbol, axiom, theory)
-    t = get_concrete_type_expr(theory, x, axiom)
+    t = get_concrete_type_expr(theory, x, axiom.context)
     (t === :Ob || t == x) && (return x)
     return (t == x ? x : :($x ~ $t))
+    # :($x ~ $t)
 end
 
-
-<<<<<<< HEAD
-tt = SMC.theory() |> theory
-ax = tt.axioms[3]
-
-tag_expr(:(id(otimes(A,A))), ax, tt) == gat_to_expr(id(otimes(A,A)))
-=======
-import Catlab.Theories: id, compose, otimes, ⋅, braid, σ, ⊗, Ob, Hom
-@syntax SMC{ObExpr,HomExpr} SymmetricMonoidalCategory begin
-end
-
-A, B, C, D = Ob(SMC, :A, :B, :C, :D)
-X, Y, Z = Ob(SMC, :X, :Y, :Z)
-
-tt = theory(SymmetricMonoidalCategory)
-ax = tt.axioms[10]
-get_concrete_type_expr(tt, ax.left, ax.context)
-ax = tt.axioms[4]
-get_concrete_type_expr(tt, ax.left, ax.context)
->>>>>>> c22b030d
+# ============================================================
+# Convert Catlab Axioms to rules
+# ============================================================
 
 function axiom_to_rule(theory, axiom)
     op = axiom.name
@@ -193,7 +154,6 @@
     lhs = tag_expr(axiom.left, axiom, tt) |> Pattern
     rhs = tag_expr(axiom.right, axiom, tt) |> Pattern
 
-<<<<<<< HEAD
     pvars = patvars(lhs) ∪ patvars(rhs)
     extravars = setdiff(pvars, patvars(lhs) ∩ patvars(rhs))
     if !isempty(extravars)
@@ -206,153 +166,11 @@
         end
     end
     # println("$lhs == $rhs")
-=======
-    # println("$lhs == $rhs")
-    op = axiom.name
-    @assert op == :(==)
->>>>>>> c22b030d
     EqualityRule(lhs, rhs)
 end
 
-tt = theory(Category)
-
-tag_expr(tt.axioms[1].left, tt.axioms[1], tt) == gat_to_expr(compose(compose(f, g), h))
 
 function gen_theory(t::Catlab.GAT.Theory)
     [axiom_to_rule(t, ax) for ax in t.axioms]
 end
 
-
-using Catlab
-using Catlab.Theories
-using Metatheory
-using Metatheory.EGraphs
-
-tt = theory(Category)
-rules = gen_theory(tt)
-expr = gat_to_expr(id(A) ⋅ id(A) ⋅ f ⋅ id(B))
-G = EGraph(expr)
-saturate!(G, rules)
-extract!(G, astsize) == :(f ~ Hom(A,B))
-
-tt = theory(SymmetricMonoidalCategory)
-
-rules = Rule[axiom_to_rule(tt, ax) for ax in tt.axioms] 
-
-push!(rules, EqualityRule( @pat(otimes(Hom(A, B), Hom(X, Y))), @pat(Hom(otimes(A, X), otimes(B, Y))) ))
-
-gats = [
-    (σ(A,B) ⊗ id(C)) ⋅ (id(B) ⊗ σ(C,A)) ⋅ (σ(B,C) ⊗ id(A)),
-    σ(A, B ⊗ C) ⋅ (σ(B,C) ⊗ id(A)),
-    (id(A) ⊗ σ(B,C)) ⋅ σ(A, C⊗B),
-    (id(A) ⊗ σ(B,C)) ⋅ (σ(A,C) ⊗ id(B)) ⋅ (id(C) ⊗ σ(A,B))
-]
-
-gats = [
-    σ(A,B⊗C),
-    (σ(A,B) ⊗ id(C)) ⋅ (id(B) ⊗ σ(A,C))
-]
-
-exprs = [gat_to_expr(i) for i in gats]
-
-# push!(rules, RewriteRule(Pattern(l), Pattern(r)))
-G = EGraph()
-
-ecs = [addexpr!(G, i) for i in exprs]
-
-Metatheory.options.verbose = true
-Metatheory.options.printiter = true
-
-# BUG
-gat_to_expr(otimes(f, g))
-
-saturate!(G, rules)
-extract!(G, astsize; root=ecs[2].id)
-
-in_same_class(G, ecs[1], ecs[2])
-# ========================================================================================
-
-tt = theory(CartesianCategory)
-A, B, C, D = Ob(FreeCartesianCategory, :A, :B, :C, :D)
-f = Hom(:f, A, B)
-g = Hom(:g, B, C)
-h = Hom(:h, C, D)
-
-
-l = pair(proj1(A, B), proj2(A, B))
-r = id(A ⊗ B)
-
-rules = [axiom_to_rule(tt, ax) for ax in tt.axioms] 
-
-l = gat_to_expr(l)
-r = gat_to_expr(r)
-
-G = EGraph(l)
-rc = addexpr!(G, r)
-
-# TODO identify the rules where there are more patvars on the lhs than the rhs 
-# and use regular rewrite rules instead of (==) rules
-saturate!(G, rules)
-extract!(G, astsize)
-extract!(G, astsize; root=rc.id)
-
-l = f ⋅ delete(B)
-
-G = EGraph(gat_to_expr(l))
-saturate!(G, rules)
-extract!(G, astsize)
-#TODO expr to gat
-
-# ====================================================
-# TEST 
-mu = FreeCartesianCategory.munit(FreeCartesianCategory.Ob)
-
-l = σ(A, mu)
-r = id(A)
-
-rules = [axiom_to_rule(tt, ax) for ax in tt.axioms] 
-
-l = gat_to_expr(l)
-r = gat_to_expr(r)
-
-G = EGraph(l)
-rc = addexpr!(G, r)
-
-# TODO identify the rules where there are more patvars on the lhs than the rhs 
-# and use regular rewrite rules instead of (==) rules
-saturate!(G, rules)
-extract!(G, astsize; root=rc.id)
-extract!(G, astsize)
-
-l = σ(A, B) ⋅ σ(B, A)
-r = id(A ⊗ B)
-
-rules = [axiom_to_rule(tt, ax) for ax in tt.axioms] 
-
-l = gat_to_expr(l)
-r = gat_to_expr(r)
-
-G = EGraph(l)
-rc = addexpr!(G, r)
-
-# TODO identify the rules where there are more patvars on the lhs than the rhs 
-# and use regular rewrite rules instead of (==) rules
-saturate!(G, rules)
-extract!(G, astsize; root=rc.id) == extract!(G, astsize)
-
-l = σ(A, mu)
-r = id(A)
-
-rules = [axiom_to_rule(tt, ax) for ax in tt.axioms] 
-
-l = gat_to_expr(l)
-r = gat_to_expr(r)
-
-G = EGraph(l)
-rc = addexpr!(G, r)
-
-# TODO identify the rules where there are more patvars on the lhs than the rhs 
-# and use regular rewrite rules instead of (==) rules
-saturate!(G, rules)
-# extract!(G, astsize; root=rc.id) ==
-extract!(G, astsize)
